# Financial Analysis Assistant

An open-source Streamlit application that leverages AI and public data to automate financial analysis for any US publicly traded company.  
**Input a company ticker, get SEC filings extraction, AI-powered data cleaning, and standardized financial statements—all in one place!**

[![Streamlit](https://img.shields.io/badge/Streamlit-FF4B4B?style=for-the-badge&logo=streamlit&logoColor=white)](https://streamlit.io/)
[![Python](https://img.shields.io/badge/Python-3776AB?style=for-the-badge&logo=python&logoColor=white)](https://python.org/)
[![Google AI](https://img.shields.io/badge/Google%20AI-4285F4?style=for-the-badge&logo=google&logoColor=white)](https://ai.google.dev/)
[![Pydantic](https://img.shields.io/badge/Pydantic-E92063?style=for-the-badge&logo=pydantic&logoColor=white)](https://pydantic.dev/)

---

## 🚀 Features

- **Intelligent Data Extraction:** Custom NLP parsers extract financial tables from SEC EDGAR HTML filings
- **AI-Powered Data Cleaning:** Google Gemini LLM standardizes messy financial data into canonical schema
- **Hybrid Architecture:** Combines traditional NLP extraction with modern LLM cleaning for optimal efficiency
- **Real-time Processing:** Fetches and processes the latest 10-K/10-Q filings on-demand
- **Standardized Output:** Converts company-specific line items to canonical financial statement format
- **Interactive UI:** Clean Streamlit interface with data quality indicators and export options

---

## 🛠️ Tech Stack

- **Python** (pandas, BeautifulSoup, requests)
- **Streamlit** (interactive web interface)
- **SEC EDGAR API** (official filing data)
- **Google Gemini AI** (LLM-powered data cleaning)
- **Pydantic** (data validation and schema enforcement)
- **NLP Libraries** (custom table parsing and extraction)

---

## ✅ Current Progress

### Core Functionality ✨
- [x] **SEC Filing Extraction:** Automatically fetch and parse HTML filings from EDGAR database
- [x] **Financial Table Parsing:** Extract Income Statement, Balance Sheet, and Cash Flow tables using custom NLP
- [x] **AI-Powered Data Cleaning:** Gemini LLM standardizes messy data with engineered prompts
- [x] **Canonical Schema:** Consistent data structure across all companies and filings
- [x] **Data Validation:** Pydantic models ensure data integrity and type safety
- [x] **Error Handling:** Robust fallback systems for edge cases and LLM failures

### User Interface 🎨
- [x] **Interactive Streamlit App:** Professional UI with sidebar controls and tabbed data display
- [x] **Real-time Processing:** Live fetching and cleaning with progress indicators
- [x] **Data Quality Metrics:** Visual indicators showing extraction completeness
- [x] **Export Functionality:** Download raw and cleaned data in CSV/ZIP format
- [x] **API Key Management:** Secure Gemini API key input with validation

### Data Processing 🔧
- [x] **Scale Detection:** Automatic identification of thousands/millions/billions scale
- [x] **Line Item Mapping:** Convert company-specific names to standardized canonical names
- [x] **Period Standardization:** Consistent date formatting and fiscal period identification
- [x] **Numeric Cleaning:** Handle parentheses (negatives), dashes (nulls), and formatting
- [x] **Multi-company Support:** Works with any US publicly traded company

---

## 🔮 Future Roadmap

### Analytics & Insights 📊
- [ ] **Financial Ratio Calculation:** Automate profitability, liquidity, and leverage ratio calculations
- [ ] **Trend Analysis:** Historical data tracking and growth rate calculations
- [ ] **Peer Comparison:** Side-by-side analysis of industry competitors
- [ ] **Key Metrics Dashboard:** Interactive visualizations of financial performance

### Advanced Features 🚀
- [ ] **Database Integration:** Persistent storage for historical data and analysis
- [ ] **Automated Valuation Models:** DCF and comparable company analysis
- [ ] **ML-Powered Insights:** Predictive models for financial forecasting
- [ ] **API Development:** REST endpoints for programmatic access
- [ ] **Batch Processing:** Multi-company analysis and screening capabilities

### User Experience 💫
- [ ] **Advanced Visualizations:** Interactive charts and financial statement analysis
- [ ] **Report Generation:** Automated PDF reports with executive summaries
- [ ] **Data Export Options:** Multiple formats (Excel, CSV, JSON, PDF)
- [ ] **User Authentication:** Save analyses and custom watchlists
- [ ] **Mobile Optimization:** Responsive design for mobile devices

---

## 💡 Quick Start

### Prerequisites
- Python 3.8+
- Google Gemini API key ([Get one here](https://makersuite.google.com/app/apikey))

### Installation
```bash
# Clone the repository
git clone https://github.com/sohansputhran/financial-analysis-assistant.git
cd financial-analysis-assistant

# Install dependencies
pip install -r requirements.txt

# Run the application
streamlit run app.py

### Usage
1. **Enter Stock Ticker:** Input any US public company ticker (e.g., AAPL, MSFT, GOOGL)
2. **Select Filing Type:** Choose between 10-K (annual) or 10-Q (quarterly) reports
3. **Extract Data:** Click "Fetch & Parse Filing" to extract raw financial tables
4. **Clean with AI:** Enter your Gemini API key and click "Clean Data with LLM"
5. **Analyze Results:** View standardized financial statements and export data

---

## 📸 Screenshots
![Home Page](./resources/Home_Page.png)

![Cleaned Data](./resources/Data_Cleaned.png)


<<<<<<< HEAD
---
=======
Preview and (soon) analyze company financials directly in the browser.
```
>>>>>>> 2597a50f

## 📁 Project Structure
```
.
├── app.py                           # Streamlit app entry point
├── src/
│   ├── extraction/
│   │   ├── edgar_client.py          # SEC EDGAR API client
│   │   └── table_parser.py          # HTML table parsing logic
│   ├── cleaning/
│   │   ├── llm_cleaner.py           # Gemini AI integration
│   │   ├── canonical_schema.py      # Pydantic data models
│   │   └── prompts.py               # LLM prompt engineering
│   └── utils/
│       └── io.py                    # File I/O operations
├── data/
│   ├── raw/                         # Raw extracted tables
│   └── processed/                   # Cleaned standardized data
├── requirements.txt
└── README.md
```

## 🎯 Key Technical Achievements

### Hybrid Architecture
- **NLP Extraction:** Custom parsers handle complex SEC filing HTML structures
- **LLM Cleaning:** Gemini AI standardizes data using engineered prompts
- **Cost Optimization:** Extract first, clean second—minimizes expensive LLM calls

### Data Engineering
- **Canonical Schema:** Consistent structure enables cross-company analysis
- **Error Recovery:** Multi-layer validation with automatic repair mechanisms
- **Scale Handling:** Intelligent detection and normalization of financial scales

### Production Ready
- **Robust Error Handling:** Graceful failures with informative user feedback
- **Data Validation:** Pydantic ensures type safety and schema compliance
- **Extensible Design:** Modular architecture for easy feature additions

---

## 🤝 Contributing

Contributions are welcome! Please feel free to submit a Pull Request. For major changes, please open an issue first to discuss what you would like to change.

---

## 📄 License

This project is licensed under the MIT License - see the [LICENSE](LICENSE) file for details.

---

## 📬 Contact

**Sohan Puthran**  
- LinkedIn: [sohansputhran](https://www.linkedin.com/in/sohansputhran/)
- GitHub: [sohansputhran](https://github.com/sohansputhran)

---

## 🙏 Acknowledgments

- SEC EDGAR API for providing free access to financial filing data
- Google AI for the Gemini API enabling intelligent data cleaning
- Streamlit team for the excellent web app framework
- Open source community for the amazing Python ecosystem

---

**⭐️ If you find this project useful, please consider giving it a star!**

*Built with ❤️ for the open source and financial analysis community*<|MERGE_RESOLUTION|>--- conflicted
+++ resolved
@@ -114,13 +114,7 @@
 
 ![Cleaned Data](./resources/Data_Cleaned.png)
 
-
-<<<<<<< HEAD
 ---
-=======
-Preview and (soon) analyze company financials directly in the browser.
-```
->>>>>>> 2597a50f
 
 ## 📁 Project Structure
 ```
